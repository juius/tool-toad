--- conflicted
+++ resolved
@@ -45,14 +45,10 @@
             cmd += f"--{key} {str(value)} "
     cmd += " | tee crest.log"
     _logger.info(f"Running CREST with command: {cmd}")
-<<<<<<< HEAD
-    os.environ["OPENBLAS_NUM_THREADS"] = "1"
-=======
     os.environ["OMP_NUM_THREADS"] = "1"
     os.environ["MKL_NUM_THREADS"] = "1"
     os.environ["OPENBLAS_NUM_THREADS"] = "1"
     os.environ["BLIS_NUM_THREADS"] = "1"
->>>>>>> b78015cc
     generator = stream(cmd, cwd=str(wd))
     lines = []
     normal_termination = False
